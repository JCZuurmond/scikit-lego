--- conflicted
+++ resolved
@@ -1,4 +1,3 @@
-<<<<<<< HEAD
 import pandas as pd
 from sklearn.base import BaseEstimator, TransformerMixin
 from sklearn.utils.validation import check_is_fitted
@@ -49,9 +48,6 @@
 
     @staticmethod
     def _check_X_for_type(X):
-=======
-from sklearn.base import TransformerMixin, BaseEstimator
-import pandas as pd
 
 
 class ColumnSelector(BaseEstimator, TransformerMixin):
@@ -135,6 +131,5 @@
     @staticmethod
     def _check_X_for_type(X):
         """Checks if input of the Selector is of the required dtype"""
->>>>>>> 1f2af3ee
         if not isinstance(X, pd.DataFrame):
             raise TypeError("Provided variable X is not of type pandas.DataFrame")